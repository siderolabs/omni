apiVersion: v2
name: omni
description: A helm chart to deploy Omni on a Kubernetes cluster
type: application
<<<<<<< HEAD
version: 1.0.0
appVersion: "v1.2.1"
=======
version: 0.0.3
appVersion: "v1.2.0-beta.3"
>>>>>>> 4eee58fb
<|MERGE_RESOLUTION|>--- conflicted
+++ resolved
@@ -2,10 +2,5 @@
 name: omni
 description: A helm chart to deploy Omni on a Kubernetes cluster
 type: application
-<<<<<<< HEAD
 version: 1.0.0
 appVersion: "v1.2.1"
-=======
-version: 0.0.3
-appVersion: "v1.2.0-beta.3"
->>>>>>> 4eee58fb
