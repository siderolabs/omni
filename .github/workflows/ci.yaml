# THIS FILE WAS AUTOMATICALLY GENERATED, PLEASE DO NOT EDIT.
#
# Generated on 2025-12-09T15:32:15Z by kres 4b09af7.

concurrency:
  group: ${{ github.head_ref || github.run_id }}
  cancel-in-progress: true
"on":
  push:
    branches:
      - main
      - release-*
    tags:
      - v*
  pull_request:
    branches:
      - main
      - release-*
name: default
jobs:
  default:
    permissions:
      actions: read
      contents: write
      issues: read
      packages: write
      pull-requests: read
    runs-on:
      group: large
    if: (!startsWith(github.head_ref, 'renovate/') && !startsWith(github.head_ref, 'dependabot/'))
    outputs:
      labels: ${{ steps.retrieve-pr-labels.outputs.result }}
    steps:
      - name: gather-system-info
        id: system-info
        uses: kenchan0130/actions-system-info@59699597e84e80085a750998045983daa49274c4 # version: v1.4.0
        continue-on-error: true
      - name: print-system-info
        run: |
          MEMORY_GB=$((${{ steps.system-info.outputs.totalmem }}/1024/1024/1024))

          OUTPUTS=(
            "CPU Core: ${{ steps.system-info.outputs.cpu-core }}"
            "CPU Model: ${{ steps.system-info.outputs.cpu-model }}"
            "Hostname: ${{ steps.system-info.outputs.hostname }}"
            "NodeName: ${NODE_NAME}"
            "Kernel release: ${{ steps.system-info.outputs.kernel-release }}"
            "Kernel version: ${{ steps.system-info.outputs.kernel-version }}"
            "Name: ${{ steps.system-info.outputs.name }}"
            "Platform: ${{ steps.system-info.outputs.platform }}"
            "Release: ${{ steps.system-info.outputs.release }}"
            "Total memory: ${MEMORY_GB} GB"
          )

          for OUTPUT in "${OUTPUTS[@]}";do
            echo "${OUTPUT}"
          done
        continue-on-error: true
      - name: checkout
        uses: actions/checkout@8e8c483db84b4bee98b60c0593521ed34d9990e8 # version: v6.0.1
      - name: Unshallow
        run: |
          git fetch --prune --unshallow
      - name: Set up Docker Buildx
        id: setup-buildx
        uses: docker/setup-buildx-action@e468171a9de216ec08956ac3ada2f0791b6bd435 # version: v3.11.1
        with:
          driver: remote
          endpoint: tcp://buildkit-amd64.ci.svc.cluster.local:1234
        timeout-minutes: 10
      - name: Mask secrets
        run: |
          echo "$(sops -d .secrets.yaml | yq -e '.secrets | to_entries[] | "::add-mask::" + .value')"
      - name: Set secrets for job
        run: |
          sops -d .secrets.yaml | yq -e '.secrets | to_entries[] | .key + "=" + .value' >> "$GITHUB_ENV"
      - name: js
        run: |
          make js
      - name: frontend
        run: |
          make frontend
      - name: base
        run: |
          make base
      - name: Retrieve PR labels
        id: retrieve-pr-labels
        uses: actions/github-script@ed597411d8f924073f98dfc5c65a23a2325f34cd # version: v8.0.0
        with:
          retries: "3"
          script: |
            if (context.eventName != "pull_request") { return "[]" }

            const resp = await github.rest.issues.get({
                issue_number: context.issue.number,
                owner: context.repo.owner,
                repo: context.repo.repo,
            })

            return resp.data.labels.map(label => label.name)
      - name: acompat
        run: |
          make acompat
      - name: make-cookies
        run: |
          make make-cookies
      - name: omni
        run: |
          make omni
      - name: Login to registry
        if: github.event_name != 'pull_request'
        uses: docker/login-action@5e57cd118135c172c3672efd75eb46360885c0ef # version: v3.6.0
        with:
          password: ${{ secrets.GITHUB_TOKEN }}
          registry: ghcr.io
          username: ${{ github.repository_owner }}
      - name: image-omni
        run: |
          make image-omni
      - name: push-omni
        if: github.event_name != 'pull_request'
        env:
          PLATFORM: linux/amd64,linux/arm64
          PUSH: "true"
        run: |
          make image-omni
      - name: push-omni-latest
        if: github.event_name != 'pull_request' && github.ref == 'refs/heads/main'
        env:
          PLATFORM: linux/amd64,linux/arm64
          PUSH: "true"
        run: |
          make image-omni IMAGE_TAG=latest
      - name: omnictl
        run: |
          make omnictl
      - name: integration-test
        run: |
          make integration-test
      - name: Login to registry
        if: github.event_name != 'pull_request'
        uses: docker/login-action@5e57cd118135c172c3672efd75eb46360885c0ef # version: v3.6.0
        with:
          password: ${{ secrets.GITHUB_TOKEN }}
          registry: ghcr.io
          username: ${{ github.repository_owner }}
      - name: image-omni-integration-test
        run: |
          make image-omni-integration-test
      - name: push-omni-integration-test
        if: github.event_name != 'pull_request'
        env:
          PUSH: "true"
        run: |
          make image-omni-integration-test
      - name: push-omni-integration-test-latest
        if: github.event_name != 'pull_request' && github.ref == 'refs/heads/main'
        env:
          PUSH: "true"
        run: |
<<<<<<< HEAD
          make image-omni-integration-test IMAGE_TAG=latest
=======
          make image-omni IMAGE_TAG=latest
      - name: Check if tag is stable
        id: check-stable-tag
        run: |
          if [[ ${{ github.event.ref }} =~ ^refs/tags/v[0-9]+\.[0-9]+\.[0-9]+$ ]]; then
              echo "match=true" >> $GITHUB_OUTPUT
          fi
      - name: push-omni-stable
        if: steps.check-stable-tag.outputs.match == 'true'
        env:
          PLATFORM: linux/amd64,linux/arm64
          PUSH: "true"
        run: |
          make image-omni IMAGE_TAG=stable
      - name: omnictl
        run: |
          make omnictl
      - name: run-integration-test
        if: github.event_name == 'pull_request'
        env:
          INTEGRATION_RUN_E2E_TEST: "true"
          INTEGRATION_TEST_ARGS: --test.run CleanState/|Auth/|DefaultCluster/|CLICommands/
          RUN_TALEMU_TESTS: "true"
          TALEMU_TEST_ARGS: --test.run ImmediateClusterDestruction/|EncryptedCluster/|SinglenodeCluster/|ScaleUpAndDown/|ScaleUpAndDownMachineClassBasedMachineSets/|TalosUpgrades/|KubernetesUpgrades/|MaintenanceDowngrade/|ClusterTemplate/|ScaleUpAndDownAutoProvisionMachineSets/
          WITH_DEBUG: "true"
        run: |
          sudo -E make run-integration-test
      - name: Retrieve PR labels
        id: retrieve-pr-labels
        uses: actions/github-script@v7
        with:
          retries: "3"
          script: |
            if (context.eventName != "pull_request") { return "[]" }

            const resp = await github.rest.issues.get({
                issue_number: context.issue.number,
                owner: context.repo.owner,
                repo: context.repo.repo,
            })

            return resp.data.labels.map(label => label.name)
      - name: Generate executable list
        run: |
          find _out -type f -executable > _out/executable-artifacts
      - name: save-artifacts
        uses: actions/upload-artifact@v4
        with:
          name: artifacts
          path: |-
            _out
            !_out/etcd
            !_out/secondary-storage/**
          retention-days: "5"
      - name: save-talos-logs-artifacts
        if: always()
        uses: actions/upload-artifact@v4
        with:
          name: talos-logs
          path: |-
            ~/.talos/clusters/**/*.log
            !~/.talos/clusters/**/swtpm.log
            /tmp/test-logs
          retention-days: "5"
>>>>>>> f3ffef58
      - name: Generate Checksums
        if: startsWith(github.ref, 'refs/tags/')
        run: |
          cd _out
          sha256sum omnictl-* omni-* > sha256sum.txt
          sha512sum omnictl-* omni-* > sha512sum.txt
      - name: release-notes
        if: startsWith(github.ref, 'refs/tags/')
        run: |
          make release-notes
      - name: Release
        if: startsWith(github.ref, 'refs/tags/')
        uses: softprops/action-gh-release@a06a81a03ee405af7f2048a818ed3f03bbf83c7b # version: v2.5.0
        with:
          body_path: _out/RELEASE_NOTES.md
          draft: "true"
          files: |-
            _out/omnictl-*
            _out/omni-*
            _out/sha*.txt
  e2e-backups:
    runs-on:
      group: large
    if: contains(fromJSON(needs.default.outputs.labels), 'integration/e2e') || contains(fromJSON(needs.default.outputs.labels), 'integration/e2e-backups')
    needs:
      - default
      - lint
      - unit-tests
    steps:
      - name: gather-system-info
        id: system-info
        uses: kenchan0130/actions-system-info@59699597e84e80085a750998045983daa49274c4 # version: v1.4.0
        continue-on-error: true
      - name: print-system-info
        run: |
          MEMORY_GB=$((${{ steps.system-info.outputs.totalmem }}/1024/1024/1024))

          OUTPUTS=(
            "CPU Core: ${{ steps.system-info.outputs.cpu-core }}"
            "CPU Model: ${{ steps.system-info.outputs.cpu-model }}"
            "Hostname: ${{ steps.system-info.outputs.hostname }}"
            "NodeName: ${NODE_NAME}"
            "Kernel release: ${{ steps.system-info.outputs.kernel-release }}"
            "Kernel version: ${{ steps.system-info.outputs.kernel-version }}"
            "Name: ${{ steps.system-info.outputs.name }}"
            "Platform: ${{ steps.system-info.outputs.platform }}"
            "Release: ${{ steps.system-info.outputs.release }}"
            "Total memory: ${MEMORY_GB} GB"
          )

          for OUTPUT in "${OUTPUTS[@]}";do
            echo "${OUTPUT}"
          done
        continue-on-error: true
      - name: checkout
        uses: actions/checkout@8e8c483db84b4bee98b60c0593521ed34d9990e8 # version: v6.0.1
      - name: Unshallow
        run: |
          git fetch --prune --unshallow
      - name: Set up Docker Buildx
        id: setup-buildx
        uses: docker/setup-buildx-action@e468171a9de216ec08956ac3ada2f0791b6bd435 # version: v3.11.1
        with:
          driver: remote
          endpoint: tcp://buildkit-amd64.ci.svc.cluster.local:1234
        timeout-minutes: 10
      - name: Mask secrets
        run: |
          echo "$(sops -d .secrets.yaml | yq -e '.secrets | to_entries[] | "::add-mask::" + .value')"
      - name: Set secrets for job
        run: |
          sops -d .secrets.yaml | yq -e '.secrets | to_entries[] | .key + "=" + .value' >> "$GITHUB_ENV"
      - name: run-integration-test
        env:
          INTEGRATION_RUN_E2E_TEST: "false"
          INTEGRATION_TEST_ARGS: --test.run TestIntegration/Suites/(CleanState|EtcdBackupAndRestore)$
          RUN_TALEMU_TESTS: "false"
          TALEMU_TEST_ARGS: --test.run TestIntegration/Suites/(ImmediateClusterDestruction|EncryptedCluster|SinglenodeCluster|ScaleUpAndDown|ScaleUpAndDownMachineClassBasedMachineSets|TalosUpgrades|KubernetesUpgrades|MaintenanceUpgrade|ClusterTemplate|ScaleUpAndDownAutoProvisionMachineSets)$
          WITH_DEBUG: "true"
          WITH_RACE: "true"
        run: |
          sudo -E make run-integration-test
      - name: save-integration-test-artifacts
        if: always()
        uses: actions/upload-artifact@330a01c490aca151604b8cf639adc76d48f6c5d4 # version: v5.0.0
        with:
          name: integration-test-e2e-backups
          path: ${{ github.workspace }}/integration-test
          retention-days: "5"
        continue-on-error: true
  e2e-cluster-import:
    runs-on:
      group: large
    if: contains(fromJSON(needs.default.outputs.labels), 'integration/e2e') || contains(fromJSON(needs.default.outputs.labels), 'integration/e2e-cluster-import')
    needs:
      - default
      - lint
      - unit-tests
    steps:
      - name: gather-system-info
        id: system-info
        uses: kenchan0130/actions-system-info@59699597e84e80085a750998045983daa49274c4 # version: v1.4.0
        continue-on-error: true
      - name: print-system-info
        run: |
          MEMORY_GB=$((${{ steps.system-info.outputs.totalmem }}/1024/1024/1024))

          OUTPUTS=(
            "CPU Core: ${{ steps.system-info.outputs.cpu-core }}"
            "CPU Model: ${{ steps.system-info.outputs.cpu-model }}"
            "Hostname: ${{ steps.system-info.outputs.hostname }}"
            "NodeName: ${NODE_NAME}"
            "Kernel release: ${{ steps.system-info.outputs.kernel-release }}"
            "Kernel version: ${{ steps.system-info.outputs.kernel-version }}"
            "Name: ${{ steps.system-info.outputs.name }}"
            "Platform: ${{ steps.system-info.outputs.platform }}"
            "Release: ${{ steps.system-info.outputs.release }}"
            "Total memory: ${MEMORY_GB} GB"
          )

          for OUTPUT in "${OUTPUTS[@]}";do
            echo "${OUTPUT}"
          done
        continue-on-error: true
      - name: checkout
        uses: actions/checkout@8e8c483db84b4bee98b60c0593521ed34d9990e8 # version: v6.0.1
      - name: Unshallow
        run: |
          git fetch --prune --unshallow
      - name: Set up Docker Buildx
        id: setup-buildx
        uses: docker/setup-buildx-action@e468171a9de216ec08956ac3ada2f0791b6bd435 # version: v3.11.1
        with:
          driver: remote
          endpoint: tcp://buildkit-amd64.ci.svc.cluster.local:1234
        timeout-minutes: 10
      - name: Mask secrets
        run: |
          echo "$(sops -d .secrets.yaml | yq -e '.secrets | to_entries[] | "::add-mask::" + .value')"
      - name: Set secrets for job
        run: |
          sops -d .secrets.yaml | yq -e '.secrets | to_entries[] | .key + "=" + .value' >> "$GITHUB_ENV"
      - name: run-integration-test
        env:
          CREATE_TALOS_CLUSTER: "true"
          INTEGRATION_RUN_E2E_TEST: "false"
          INTEGRATION_TEST_ARGS: --test.run TestIntegration/Suites/ClusterImport
          RUN_TALEMU_TESTS: "false"
          TALEMU_TEST_ARGS: --test.run TestIntegration/Suites/(ImmediateClusterDestruction|EncryptedCluster|SinglenodeCluster|ScaleUpAndDown|ScaleUpAndDownMachineClassBasedMachineSets|TalosUpgrades|KubernetesUpgrades|MaintenanceUpgrade|ClusterTemplate|ScaleUpAndDownAutoProvisionMachineSets)$
          WITH_DEBUG: "true"
          WITH_RACE: "true"
        run: |
          sudo -E make run-integration-test
      - name: save-integration-test-artifacts
        if: always()
        uses: actions/upload-artifact@330a01c490aca151604b8cf639adc76d48f6c5d4 # version: v5.0.0
        with:
          name: integration-test-e2e-cluster-import
          path: ${{ github.workspace }}/integration-test
          retention-days: "5"
        continue-on-error: true
  e2e-forced-removal:
    runs-on:
      group: large
    if: contains(fromJSON(needs.default.outputs.labels), 'integration/e2e') || contains(fromJSON(needs.default.outputs.labels), 'integration/e2e-forced-removal')
    needs:
      - default
      - lint
      - unit-tests
    steps:
      - name: gather-system-info
        id: system-info
        uses: kenchan0130/actions-system-info@59699597e84e80085a750998045983daa49274c4 # version: v1.4.0
        continue-on-error: true
      - name: print-system-info
        run: |
          MEMORY_GB=$((${{ steps.system-info.outputs.totalmem }}/1024/1024/1024))

          OUTPUTS=(
            "CPU Core: ${{ steps.system-info.outputs.cpu-core }}"
            "CPU Model: ${{ steps.system-info.outputs.cpu-model }}"
            "Hostname: ${{ steps.system-info.outputs.hostname }}"
            "NodeName: ${NODE_NAME}"
            "Kernel release: ${{ steps.system-info.outputs.kernel-release }}"
            "Kernel version: ${{ steps.system-info.outputs.kernel-version }}"
            "Name: ${{ steps.system-info.outputs.name }}"
            "Platform: ${{ steps.system-info.outputs.platform }}"
            "Release: ${{ steps.system-info.outputs.release }}"
            "Total memory: ${MEMORY_GB} GB"
          )

          for OUTPUT in "${OUTPUTS[@]}";do
            echo "${OUTPUT}"
          done
        continue-on-error: true
      - name: checkout
        uses: actions/checkout@8e8c483db84b4bee98b60c0593521ed34d9990e8 # version: v6.0.1
      - name: Unshallow
        run: |
          git fetch --prune --unshallow
      - name: Set up Docker Buildx
        id: setup-buildx
        uses: docker/setup-buildx-action@e468171a9de216ec08956ac3ada2f0791b6bd435 # version: v3.11.1
        with:
          driver: remote
          endpoint: tcp://buildkit-amd64.ci.svc.cluster.local:1234
        timeout-minutes: 10
      - name: Mask secrets
        run: |
          echo "$(sops -d .secrets.yaml | yq -e '.secrets | to_entries[] | "::add-mask::" + .value')"
      - name: Set secrets for job
        run: |
          sops -d .secrets.yaml | yq -e '.secrets | to_entries[] | .key + "=" + .value' >> "$GITHUB_ENV"
      - name: run-integration-test
        env:
          INTEGRATION_RUN_E2E_TEST: "false"
          INTEGRATION_TEST_ARGS: --test.run TestIntegration/Suites/(CleanState|ForcedMachineRemoval|ReplaceControlPlanes|ConfigPatching|KubernetesNodeAudit)$
          RUN_TALEMU_TESTS: "false"
          TALEMU_TEST_ARGS: --test.run TestIntegration/Suites/(ImmediateClusterDestruction|EncryptedCluster|SinglenodeCluster|ScaleUpAndDown|ScaleUpAndDownMachineClassBasedMachineSets|TalosUpgrades|KubernetesUpgrades|MaintenanceUpgrade|ClusterTemplate|ScaleUpAndDownAutoProvisionMachineSets)$
          WITH_DEBUG: "true"
          WITH_RACE: "true"
        run: |
          sudo -E make run-integration-test
      - name: save-integration-test-artifacts
        if: always()
        uses: actions/upload-artifact@330a01c490aca151604b8cf639adc76d48f6c5d4 # version: v5.0.0
        with:
          name: integration-test-e2e-forced-removal
          path: ${{ github.workspace }}/integration-test
          retention-days: "5"
        continue-on-error: true
  e2e-minor-talos-upgrade:
    runs-on:
      group: large
    if: contains(fromJSON(needs.default.outputs.labels), 'integration/e2e') || contains(fromJSON(needs.default.outputs.labels), 'integration/e2e-upgrades')
    needs:
      - default
      - lint
      - unit-tests
    steps:
      - name: gather-system-info
        id: system-info
        uses: kenchan0130/actions-system-info@59699597e84e80085a750998045983daa49274c4 # version: v1.4.0
        continue-on-error: true
      - name: print-system-info
        run: |
          MEMORY_GB=$((${{ steps.system-info.outputs.totalmem }}/1024/1024/1024))

          OUTPUTS=(
            "CPU Core: ${{ steps.system-info.outputs.cpu-core }}"
            "CPU Model: ${{ steps.system-info.outputs.cpu-model }}"
            "Hostname: ${{ steps.system-info.outputs.hostname }}"
            "NodeName: ${NODE_NAME}"
            "Kernel release: ${{ steps.system-info.outputs.kernel-release }}"
            "Kernel version: ${{ steps.system-info.outputs.kernel-version }}"
            "Name: ${{ steps.system-info.outputs.name }}"
            "Platform: ${{ steps.system-info.outputs.platform }}"
            "Release: ${{ steps.system-info.outputs.release }}"
            "Total memory: ${MEMORY_GB} GB"
          )

          for OUTPUT in "${OUTPUTS[@]}";do
            echo "${OUTPUT}"
          done
        continue-on-error: true
      - name: checkout
        uses: actions/checkout@8e8c483db84b4bee98b60c0593521ed34d9990e8 # version: v6.0.1
      - name: Unshallow
        run: |
          git fetch --prune --unshallow
      - name: Set up Docker Buildx
        id: setup-buildx
        uses: docker/setup-buildx-action@e468171a9de216ec08956ac3ada2f0791b6bd435 # version: v3.11.1
        with:
          driver: remote
          endpoint: tcp://buildkit-amd64.ci.svc.cluster.local:1234
        timeout-minutes: 10
      - name: Mask secrets
        run: |
          echo "$(sops -d .secrets.yaml | yq -e '.secrets | to_entries[] | "::add-mask::" + .value')"
      - name: Set secrets for job
        run: |
          sops -d .secrets.yaml | yq -e '.secrets | to_entries[] | .key + "=" + .value' >> "$GITHUB_ENV"
      - name: run-integration-test
        env:
          INTEGRATION_RUN_E2E_TEST: "false"
          INTEGRATION_TEST_ARGS: --test.run TestIntegration/Suites/(CleanState|TalosUpgradesMinor)$
          RUN_TALEMU_TESTS: "false"
          TALEMU_TEST_ARGS: --test.run TestIntegration/Suites/(ImmediateClusterDestruction|EncryptedCluster|SinglenodeCluster|ScaleUpAndDown|ScaleUpAndDownMachineClassBasedMachineSets|TalosUpgrades|KubernetesUpgrades|MaintenanceUpgrade|ClusterTemplate|ScaleUpAndDownAutoProvisionMachineSets)$
          WITH_DEBUG: "true"
          WITH_QEMU_TALOS_VERSION_OVERRIDE: "true"
          WITH_RACE: "true"
        run: |
          sudo -E make run-integration-test
      - name: save-integration-test-artifacts
        if: always()
        uses: actions/upload-artifact@330a01c490aca151604b8cf639adc76d48f6c5d4 # version: v5.0.0
        with:
          name: integration-test-e2e-minor-talos-upgrade
          path: ${{ github.workspace }}/integration-test
          retention-days: "5"
        continue-on-error: true
  e2e-omni-upgrade:
    runs-on:
      group: large
    if: contains(fromJSON(needs.default.outputs.labels), 'integration/e2e') || contains(fromJSON(needs.default.outputs.labels), 'integration/e2e-omni-upgrade')
    needs:
      - default
      - lint
      - unit-tests
    steps:
      - name: gather-system-info
        id: system-info
        uses: kenchan0130/actions-system-info@59699597e84e80085a750998045983daa49274c4 # version: v1.4.0
        continue-on-error: true
      - name: print-system-info
        run: |
          MEMORY_GB=$((${{ steps.system-info.outputs.totalmem }}/1024/1024/1024))

          OUTPUTS=(
            "CPU Core: ${{ steps.system-info.outputs.cpu-core }}"
            "CPU Model: ${{ steps.system-info.outputs.cpu-model }}"
            "Hostname: ${{ steps.system-info.outputs.hostname }}"
            "NodeName: ${NODE_NAME}"
            "Kernel release: ${{ steps.system-info.outputs.kernel-release }}"
            "Kernel version: ${{ steps.system-info.outputs.kernel-version }}"
            "Name: ${{ steps.system-info.outputs.name }}"
            "Platform: ${{ steps.system-info.outputs.platform }}"
            "Release: ${{ steps.system-info.outputs.release }}"
            "Total memory: ${MEMORY_GB} GB"
          )

          for OUTPUT in "${OUTPUTS[@]}";do
            echo "${OUTPUT}"
          done
        continue-on-error: true
      - name: checkout
        uses: actions/checkout@8e8c483db84b4bee98b60c0593521ed34d9990e8 # version: v6.0.1
      - name: Unshallow
        run: |
          git fetch --prune --unshallow
      - name: Set up Docker Buildx
        id: setup-buildx
        uses: docker/setup-buildx-action@e468171a9de216ec08956ac3ada2f0791b6bd435 # version: v3.11.1
        with:
          driver: remote
          endpoint: tcp://buildkit-amd64.ci.svc.cluster.local:1234
        timeout-minutes: 10
      - name: Mask secrets
        run: |
          echo "$(sops -d .secrets.yaml | yq -e '.secrets | to_entries[] | "::add-mask::" + .value')"
      - name: Set secrets for job
        run: |
          sops -d .secrets.yaml | yq -e '.secrets | to_entries[] | .key + "=" + .value' >> "$GITHUB_ENV"
      - name: run-integration-test
        env:
          INTEGRATION_PREPARE_TEST_ARGS: --test.run TestIntegration/Suites/(CleanState|OmniUpgradePrepare)$
          INTEGRATION_RUN_E2E_TEST: "false"
          INTEGRATION_TEST_ARGS: --test.run TestIntegration/Suites/(OmniUpgradeVerify)$
          RUN_TALEMU_TESTS: "false"
          TALEMU_TEST_ARGS: --test.run TestIntegration/Suites/(ImmediateClusterDestruction|EncryptedCluster|SinglenodeCluster|ScaleUpAndDown|ScaleUpAndDownMachineClassBasedMachineSets|TalosUpgrades|KubernetesUpgrades|MaintenanceUpgrade|ClusterTemplate|ScaleUpAndDownAutoProvisionMachineSets)$
          WITH_DEBUG: "true"
          WITH_KUBERNETES_VERSION_OVERRIDE: "true"
          WITH_QEMU_TALOS_VERSION_OVERRIDE: "true"
          WITH_RACE: "true"
          WITH_TALOS_VERSION_OVERRIDE: "true"
        run: |
          sudo -E make run-integration-test
      - name: save-integration-test-artifacts
        if: always()
        uses: actions/upload-artifact@330a01c490aca151604b8cf639adc76d48f6c5d4 # version: v5.0.0
        with:
          name: integration-test-e2e-omni-upgrade
          path: ${{ github.workspace }}/integration-test
          retention-days: "5"
        continue-on-error: true
  e2e-scaling:
    runs-on:
      group: large
    if: contains(fromJSON(needs.default.outputs.labels), 'integration/e2e') || contains(fromJSON(needs.default.outputs.labels), 'integration/e2e-scaling')
    needs:
      - default
      - lint
      - unit-tests
    steps:
      - name: gather-system-info
        id: system-info
        uses: kenchan0130/actions-system-info@59699597e84e80085a750998045983daa49274c4 # version: v1.4.0
        continue-on-error: true
      - name: print-system-info
        run: |
          MEMORY_GB=$((${{ steps.system-info.outputs.totalmem }}/1024/1024/1024))

          OUTPUTS=(
            "CPU Core: ${{ steps.system-info.outputs.cpu-core }}"
            "CPU Model: ${{ steps.system-info.outputs.cpu-model }}"
            "Hostname: ${{ steps.system-info.outputs.hostname }}"
            "NodeName: ${NODE_NAME}"
            "Kernel release: ${{ steps.system-info.outputs.kernel-release }}"
            "Kernel version: ${{ steps.system-info.outputs.kernel-version }}"
            "Name: ${{ steps.system-info.outputs.name }}"
            "Platform: ${{ steps.system-info.outputs.platform }}"
            "Release: ${{ steps.system-info.outputs.release }}"
            "Total memory: ${MEMORY_GB} GB"
          )

          for OUTPUT in "${OUTPUTS[@]}";do
            echo "${OUTPUT}"
          done
        continue-on-error: true
      - name: checkout
        uses: actions/checkout@8e8c483db84b4bee98b60c0593521ed34d9990e8 # version: v6.0.1
      - name: Unshallow
        run: |
          git fetch --prune --unshallow
      - name: Set up Docker Buildx
        id: setup-buildx
        uses: docker/setup-buildx-action@e468171a9de216ec08956ac3ada2f0791b6bd435 # version: v3.11.1
        with:
          driver: remote
          endpoint: tcp://buildkit-amd64.ci.svc.cluster.local:1234
        timeout-minutes: 10
      - name: Mask secrets
        run: |
          echo "$(sops -d .secrets.yaml | yq -e '.secrets | to_entries[] | "::add-mask::" + .value')"
      - name: Set secrets for job
        run: |
          sops -d .secrets.yaml | yq -e '.secrets | to_entries[] | .key + "=" + .value' >> "$GITHUB_ENV"
      - name: run-integration-test
        env:
          INTEGRATION_RUN_E2E_TEST: "false"
          INTEGRATION_TEST_ARGS: --test.run TestIntegration/Suites/(CleanState|ScaleUpAndDown|ScaleUpAndDownMachineClassBasedMachineSets|RollingUpdateParallelism)$
          RUN_TALEMU_TESTS: "false"
          TALEMU_TEST_ARGS: --test.run TestIntegration/Suites/(ImmediateClusterDestruction|EncryptedCluster|SinglenodeCluster|ScaleUpAndDown|ScaleUpAndDownMachineClassBasedMachineSets|TalosUpgrades|KubernetesUpgrades|MaintenanceUpgrade|ClusterTemplate|ScaleUpAndDownAutoProvisionMachineSets)$
          WITH_DEBUG: "true"
          WITH_RACE: "true"
        run: |
          sudo -E make run-integration-test
      - name: save-integration-test-artifacts
        if: always()
        uses: actions/upload-artifact@330a01c490aca151604b8cf639adc76d48f6c5d4 # version: v5.0.0
        with:
          name: integration-test-e2e-scaling
          path: ${{ github.workspace }}/integration-test
          retention-days: "5"
        continue-on-error: true
  e2e-short:
    runs-on:
      group: large
    if: contains(fromJSON(needs.default.outputs.labels), 'integration/e2e') || contains(fromJSON(needs.default.outputs.labels), 'integration/e2e-short')
    needs:
      - default
      - lint
      - unit-tests
    steps:
      - name: gather-system-info
        id: system-info
        uses: kenchan0130/actions-system-info@59699597e84e80085a750998045983daa49274c4 # version: v1.4.0
        continue-on-error: true
      - name: print-system-info
        run: |
          MEMORY_GB=$((${{ steps.system-info.outputs.totalmem }}/1024/1024/1024))

          OUTPUTS=(
            "CPU Core: ${{ steps.system-info.outputs.cpu-core }}"
            "CPU Model: ${{ steps.system-info.outputs.cpu-model }}"
            "Hostname: ${{ steps.system-info.outputs.hostname }}"
            "NodeName: ${NODE_NAME}"
            "Kernel release: ${{ steps.system-info.outputs.kernel-release }}"
            "Kernel version: ${{ steps.system-info.outputs.kernel-version }}"
            "Name: ${{ steps.system-info.outputs.name }}"
            "Platform: ${{ steps.system-info.outputs.platform }}"
            "Release: ${{ steps.system-info.outputs.release }}"
            "Total memory: ${MEMORY_GB} GB"
          )

          for OUTPUT in "${OUTPUTS[@]}";do
            echo "${OUTPUT}"
          done
        continue-on-error: true
      - name: checkout
        uses: actions/checkout@8e8c483db84b4bee98b60c0593521ed34d9990e8 # version: v6.0.1
      - name: Unshallow
        run: |
          git fetch --prune --unshallow
      - name: Set up Docker Buildx
        id: setup-buildx
        uses: docker/setup-buildx-action@e468171a9de216ec08956ac3ada2f0791b6bd435 # version: v3.11.1
        with:
          driver: remote
          endpoint: tcp://buildkit-amd64.ci.svc.cluster.local:1234
        timeout-minutes: 10
      - name: Mask secrets
        run: |
          echo "$(sops -d .secrets.yaml | yq -e '.secrets | to_entries[] | "::add-mask::" + .value')"
      - name: Set secrets for job
        run: |
          sops -d .secrets.yaml | yq -e '.secrets | to_entries[] | .key + "=" + .value' >> "$GITHUB_ENV"
      - name: run-integration-test
        env:
          INTEGRATION_RUN_E2E_TEST: "false"
          INTEGRATION_TEST_ARGS: --test.run TestIntegration/Suites/(CleanState|TalosImageGeneration|ImmediateClusterDestruction|DefaultCluster|EncryptedCluster|SinglenodeCluster|Auth)$
          RUN_TALEMU_TESTS: "false"
          TALEMU_TEST_ARGS: --test.run TestIntegration/Suites/(ImmediateClusterDestruction|EncryptedCluster|SinglenodeCluster|ScaleUpAndDown|ScaleUpAndDownMachineClassBasedMachineSets|TalosUpgrades|KubernetesUpgrades|MaintenanceUpgrade|ClusterTemplate|ScaleUpAndDownAutoProvisionMachineSets)$
          WITH_DEBUG: "true"
          WITH_RACE: "true"
        run: |
          sudo -E make run-integration-test
      - name: save-integration-test-artifacts
        if: always()
        uses: actions/upload-artifact@330a01c490aca151604b8cf639adc76d48f6c5d4 # version: v5.0.0
        with:
          name: integration-test-e2e-short
          path: ${{ github.workspace }}/integration-test
          retention-days: "5"
        continue-on-error: true
  e2e-short-secureboot:
    runs-on:
      group: large
    if: contains(fromJSON(needs.default.outputs.labels), 'integration/e2e-short-secureboot')
    needs:
      - default
      - lint
      - unit-tests
    steps:
      - name: gather-system-info
        id: system-info
        uses: kenchan0130/actions-system-info@59699597e84e80085a750998045983daa49274c4 # version: v1.4.0
        continue-on-error: true
      - name: print-system-info
        run: |
          MEMORY_GB=$((${{ steps.system-info.outputs.totalmem }}/1024/1024/1024))

          OUTPUTS=(
            "CPU Core: ${{ steps.system-info.outputs.cpu-core }}"
            "CPU Model: ${{ steps.system-info.outputs.cpu-model }}"
            "Hostname: ${{ steps.system-info.outputs.hostname }}"
            "NodeName: ${NODE_NAME}"
            "Kernel release: ${{ steps.system-info.outputs.kernel-release }}"
            "Kernel version: ${{ steps.system-info.outputs.kernel-version }}"
            "Name: ${{ steps.system-info.outputs.name }}"
            "Platform: ${{ steps.system-info.outputs.platform }}"
            "Release: ${{ steps.system-info.outputs.release }}"
            "Total memory: ${MEMORY_GB} GB"
          )

          for OUTPUT in "${OUTPUTS[@]}";do
            echo "${OUTPUT}"
          done
        continue-on-error: true
      - name: checkout
        uses: actions/checkout@8e8c483db84b4bee98b60c0593521ed34d9990e8 # version: v6.0.1
      - name: Unshallow
        run: |
          git fetch --prune --unshallow
      - name: Set up Docker Buildx
        id: setup-buildx
        uses: docker/setup-buildx-action@e468171a9de216ec08956ac3ada2f0791b6bd435 # version: v3.11.1
        with:
          driver: remote
          endpoint: tcp://buildkit-amd64.ci.svc.cluster.local:1234
        timeout-minutes: 10
      - name: Mask secrets
        run: |
          echo "$(sops -d .secrets.yaml | yq -e '.secrets | to_entries[] | "::add-mask::" + .value')"
      - name: Set secrets for job
        run: |
          sops -d .secrets.yaml | yq -e '.secrets | to_entries[] | .key + "=" + .value' >> "$GITHUB_ENV"
      - name: run-integration-test
        env:
          ENABLE_SECUREBOOT: "true"
          INTEGRATION_RUN_E2E_TEST: "false"
          INTEGRATION_TEST_ARGS: --test.run TestIntegration/Suites/(CleanState|TalosImageGeneration|ImmediateClusterDestruction|DefaultCluster|EncryptedCluster|SinglenodeCluster|Auth)$
          RUN_TALEMU_TESTS: "false"
          TALEMU_TEST_ARGS: --test.run TestIntegration/Suites/(ImmediateClusterDestruction|EncryptedCluster|SinglenodeCluster|ScaleUpAndDown|ScaleUpAndDownMachineClassBasedMachineSets|TalosUpgrades|KubernetesUpgrades|MaintenanceUpgrade|ClusterTemplate|ScaleUpAndDownAutoProvisionMachineSets)$
          WITH_DEBUG: "true"
          WITH_RACE: "true"
        run: |
          sudo -E make run-integration-test
      - name: save-integration-test-artifacts
        if: always()
        uses: actions/upload-artifact@330a01c490aca151604b8cf639adc76d48f6c5d4 # version: v5.0.0
        with:
          name: integration-test-e2e-short-secureboot
          path: ${{ github.workspace }}/integration-test
          retention-days: "5"
        continue-on-error: true
  e2e-templates:
    runs-on:
      group: large
    if: contains(fromJSON(needs.default.outputs.labels), 'integration/e2e') || contains(fromJSON(needs.default.outputs.labels), 'integration/e2e-templates')
    needs:
      - default
      - lint
      - unit-tests
    steps:
      - name: gather-system-info
        id: system-info
        uses: kenchan0130/actions-system-info@59699597e84e80085a750998045983daa49274c4 # version: v1.4.0
        continue-on-error: true
      - name: print-system-info
        run: |
          MEMORY_GB=$((${{ steps.system-info.outputs.totalmem }}/1024/1024/1024))

          OUTPUTS=(
            "CPU Core: ${{ steps.system-info.outputs.cpu-core }}"
            "CPU Model: ${{ steps.system-info.outputs.cpu-model }}"
            "Hostname: ${{ steps.system-info.outputs.hostname }}"
            "NodeName: ${NODE_NAME}"
            "Kernel release: ${{ steps.system-info.outputs.kernel-release }}"
            "Kernel version: ${{ steps.system-info.outputs.kernel-version }}"
            "Name: ${{ steps.system-info.outputs.name }}"
            "Platform: ${{ steps.system-info.outputs.platform }}"
            "Release: ${{ steps.system-info.outputs.release }}"
            "Total memory: ${MEMORY_GB} GB"
          )

          for OUTPUT in "${OUTPUTS[@]}";do
            echo "${OUTPUT}"
          done
        continue-on-error: true
      - name: checkout
        uses: actions/checkout@8e8c483db84b4bee98b60c0593521ed34d9990e8 # version: v6.0.1
      - name: Unshallow
        run: |
          git fetch --prune --unshallow
      - name: Set up Docker Buildx
        id: setup-buildx
        uses: docker/setup-buildx-action@e468171a9de216ec08956ac3ada2f0791b6bd435 # version: v3.11.1
        with:
          driver: remote
          endpoint: tcp://buildkit-amd64.ci.svc.cluster.local:1234
        timeout-minutes: 10
      - name: Mask secrets
        run: |
          echo "$(sops -d .secrets.yaml | yq -e '.secrets | to_entries[] | "::add-mask::" + .value')"
      - name: Set secrets for job
        run: |
          sops -d .secrets.yaml | yq -e '.secrets | to_entries[] | .key + "=" + .value' >> "$GITHUB_ENV"
      - name: run-integration-test
        env:
          INTEGRATION_RUN_E2E_TEST: "false"
          INTEGRATION_TEST_ARGS: --test.run TestIntegration/Suites/(CleanState|ClusterTemplate)$
          RUN_TALEMU_TESTS: "false"
          TALEMU_TEST_ARGS: --test.run TestIntegration/Suites/(ImmediateClusterDestruction|EncryptedCluster|SinglenodeCluster|ScaleUpAndDown|ScaleUpAndDownMachineClassBasedMachineSets|TalosUpgrades|KubernetesUpgrades|MaintenanceUpgrade|ClusterTemplate|ScaleUpAndDownAutoProvisionMachineSets)$
          WITH_DEBUG: "true"
          WITH_RACE: "true"
        run: |
          sudo -E make run-integration-test
      - name: save-integration-test-artifacts
        if: always()
        uses: actions/upload-artifact@330a01c490aca151604b8cf639adc76d48f6c5d4 # version: v5.0.0
        with:
          name: integration-test-e2e-templates
          path: ${{ github.workspace }}/integration-test
          retention-days: "5"
        continue-on-error: true
  e2e-upgrades:
    runs-on:
      group: large
    if: contains(fromJSON(needs.default.outputs.labels), 'integration/e2e') || contains(fromJSON(needs.default.outputs.labels), 'integration/e2e-upgrades')
    needs:
      - default
      - lint
      - unit-tests
    steps:
      - name: gather-system-info
        id: system-info
        uses: kenchan0130/actions-system-info@59699597e84e80085a750998045983daa49274c4 # version: v1.4.0
        continue-on-error: true
      - name: print-system-info
        run: |
          MEMORY_GB=$((${{ steps.system-info.outputs.totalmem }}/1024/1024/1024))

          OUTPUTS=(
            "CPU Core: ${{ steps.system-info.outputs.cpu-core }}"
            "CPU Model: ${{ steps.system-info.outputs.cpu-model }}"
            "Hostname: ${{ steps.system-info.outputs.hostname }}"
            "NodeName: ${NODE_NAME}"
            "Kernel release: ${{ steps.system-info.outputs.kernel-release }}"
            "Kernel version: ${{ steps.system-info.outputs.kernel-version }}"
            "Name: ${{ steps.system-info.outputs.name }}"
            "Platform: ${{ steps.system-info.outputs.platform }}"
            "Release: ${{ steps.system-info.outputs.release }}"
            "Total memory: ${MEMORY_GB} GB"
          )

          for OUTPUT in "${OUTPUTS[@]}";do
            echo "${OUTPUT}"
          done
        continue-on-error: true
      - name: checkout
        uses: actions/checkout@8e8c483db84b4bee98b60c0593521ed34d9990e8 # version: v6.0.1
      - name: Unshallow
        run: |
          git fetch --prune --unshallow
      - name: Set up Docker Buildx
        id: setup-buildx
        uses: docker/setup-buildx-action@e468171a9de216ec08956ac3ada2f0791b6bd435 # version: v3.11.1
        with:
          driver: remote
          endpoint: tcp://buildkit-amd64.ci.svc.cluster.local:1234
        timeout-minutes: 10
      - name: Mask secrets
        run: |
          echo "$(sops -d .secrets.yaml | yq -e '.secrets | to_entries[] | "::add-mask::" + .value')"
      - name: Set secrets for job
        run: |
          sops -d .secrets.yaml | yq -e '.secrets | to_entries[] | .key + "=" + .value' >> "$GITHUB_ENV"
      - name: run-integration-test
        env:
          INTEGRATION_RUN_E2E_TEST: "false"
          INTEGRATION_TEST_ARGS: --test.run TestIntegration/Suites/(CleanState|KernelArgsUpdate|TalosUpgrades|KubernetesUpgrades|MaintenanceUpgrade)$
          RUN_TALEMU_TESTS: "false"
          TALEMU_TEST_ARGS: --test.run TestIntegration/Suites/(ImmediateClusterDestruction|EncryptedCluster|SinglenodeCluster|ScaleUpAndDown|ScaleUpAndDownMachineClassBasedMachineSets|TalosUpgrades|KubernetesUpgrades|MaintenanceUpgrade|ClusterTemplate|ScaleUpAndDownAutoProvisionMachineSets)$
          WITH_DEBUG: "true"
          WITH_RACE: "true"
        run: |
          sudo -E make run-integration-test
      - name: save-integration-test-artifacts
        if: always()
        uses: actions/upload-artifact@330a01c490aca151604b8cf639adc76d48f6c5d4 # version: v5.0.0
        with:
          name: integration-test-e2e-upgrades
          path: ${{ github.workspace }}/integration-test
          retention-days: "5"
        continue-on-error: true
  e2e-workload-proxy:
    runs-on:
      group: large
    if: contains(fromJSON(needs.default.outputs.labels), 'integration/e2e') || contains(fromJSON(needs.default.outputs.labels), 'integration/e2e-workload-proxy')
    needs:
      - default
      - lint
      - unit-tests
    steps:
      - name: gather-system-info
        id: system-info
        uses: kenchan0130/actions-system-info@59699597e84e80085a750998045983daa49274c4 # version: v1.4.0
        continue-on-error: true
      - name: print-system-info
        run: |
          MEMORY_GB=$((${{ steps.system-info.outputs.totalmem }}/1024/1024/1024))

          OUTPUTS=(
            "CPU Core: ${{ steps.system-info.outputs.cpu-core }}"
            "CPU Model: ${{ steps.system-info.outputs.cpu-model }}"
            "Hostname: ${{ steps.system-info.outputs.hostname }}"
            "NodeName: ${NODE_NAME}"
            "Kernel release: ${{ steps.system-info.outputs.kernel-release }}"
            "Kernel version: ${{ steps.system-info.outputs.kernel-version }}"
            "Name: ${{ steps.system-info.outputs.name }}"
            "Platform: ${{ steps.system-info.outputs.platform }}"
            "Release: ${{ steps.system-info.outputs.release }}"
            "Total memory: ${MEMORY_GB} GB"
          )

          for OUTPUT in "${OUTPUTS[@]}";do
            echo "${OUTPUT}"
          done
        continue-on-error: true
      - name: checkout
        uses: actions/checkout@8e8c483db84b4bee98b60c0593521ed34d9990e8 # version: v6.0.1
      - name: Unshallow
        run: |
          git fetch --prune --unshallow
      - name: Set up Docker Buildx
        id: setup-buildx
        uses: docker/setup-buildx-action@e468171a9de216ec08956ac3ada2f0791b6bd435 # version: v3.11.1
        with:
          driver: remote
          endpoint: tcp://buildkit-amd64.ci.svc.cluster.local:1234
        timeout-minutes: 10
      - name: Mask secrets
        run: |
          echo "$(sops -d .secrets.yaml | yq -e '.secrets | to_entries[] | "::add-mask::" + .value')"
      - name: Set secrets for job
        run: |
          sops -d .secrets.yaml | yq -e '.secrets | to_entries[] | .key + "=" + .value' >> "$GITHUB_ENV"
      - name: run-integration-test
        env:
          INTEGRATION_RUN_E2E_TEST: "false"
          INTEGRATION_TEST_ARGS: --test.run TestIntegration/Suites/(CleanState|WorkloadProxy)$
          RUN_TALEMU_TESTS: "false"
          TALEMU_TEST_ARGS: --test.run TestIntegration/Suites/(ImmediateClusterDestruction|EncryptedCluster|SinglenodeCluster|ScaleUpAndDown|ScaleUpAndDownMachineClassBasedMachineSets|TalosUpgrades|KubernetesUpgrades|MaintenanceUpgrade|ClusterTemplate|ScaleUpAndDownAutoProvisionMachineSets)$
          WITH_DEBUG: "true"
          WITH_RACE: "true"
        run: |
          sudo -E make run-integration-test
      - name: save-integration-test-artifacts
        if: always()
        uses: actions/upload-artifact@330a01c490aca151604b8cf639adc76d48f6c5d4 # version: v5.0.0
        with:
          name: integration-test-e2e-workload-proxy
          path: ${{ github.workspace }}/integration-test
          retention-days: "5"
        continue-on-error: true
  integration-test:
    runs-on:
      group: large
    if: github.event_name == 'pull_request'
    needs:
      - default
      - lint
      - unit-tests
    steps:
      - name: gather-system-info
        id: system-info
        uses: kenchan0130/actions-system-info@59699597e84e80085a750998045983daa49274c4 # version: v1.4.0
        continue-on-error: true
      - name: print-system-info
        run: |
          MEMORY_GB=$((${{ steps.system-info.outputs.totalmem }}/1024/1024/1024))

          OUTPUTS=(
            "CPU Core: ${{ steps.system-info.outputs.cpu-core }}"
            "CPU Model: ${{ steps.system-info.outputs.cpu-model }}"
            "Hostname: ${{ steps.system-info.outputs.hostname }}"
            "NodeName: ${NODE_NAME}"
            "Kernel release: ${{ steps.system-info.outputs.kernel-release }}"
            "Kernel version: ${{ steps.system-info.outputs.kernel-version }}"
            "Name: ${{ steps.system-info.outputs.name }}"
            "Platform: ${{ steps.system-info.outputs.platform }}"
            "Release: ${{ steps.system-info.outputs.release }}"
            "Total memory: ${MEMORY_GB} GB"
          )

          for OUTPUT in "${OUTPUTS[@]}";do
            echo "${OUTPUT}"
          done
        continue-on-error: true
      - name: checkout
        uses: actions/checkout@8e8c483db84b4bee98b60c0593521ed34d9990e8 # version: v6.0.1
      - name: Unshallow
        run: |
          git fetch --prune --unshallow
      - name: Set up Docker Buildx
        id: setup-buildx
        uses: docker/setup-buildx-action@e468171a9de216ec08956ac3ada2f0791b6bd435 # version: v3.11.1
        with:
          driver: remote
          endpoint: tcp://buildkit-amd64.ci.svc.cluster.local:1234
        timeout-minutes: 10
      - name: Mask secrets
        run: |
          echo "$(sops -d .secrets.yaml | yq -e '.secrets | to_entries[] | "::add-mask::" + .value')"
      - name: Set secrets for job
        run: |
          sops -d .secrets.yaml | yq -e '.secrets | to_entries[] | .key + "=" + .value' >> "$GITHUB_ENV"
      - name: run-integration-test
        if: github.event_name == 'pull_request'
        env:
          INTEGRATION_RUN_E2E_TEST: "true"
          INTEGRATION_TEST_ARGS: --test.run TestIntegration/Suites/(CleanState|Auth|DefaultCluster|CLICommands)$
          RUN_TALEMU_TESTS: "true"
          TALEMU_TEST_ARGS: --test.run TestIntegration/Suites/(ImmediateClusterDestruction|EncryptedCluster|SinglenodeCluster|ScaleUpAndDown|ScaleUpAndDownMachineClassBasedMachineSets|TalosUpgrades|KubernetesUpgrades|MaintenanceUpgrade|ClusterTemplate|ScaleUpAndDownAutoProvisionMachineSets)$
          WITH_DEBUG: "true"
          WITH_RACE: "true"
        run: |
          sudo -E make run-integration-test
      - name: Generate executable list
        run: |
          find _out -type f -executable > _out/executable-artifacts
      - name: save-artifacts
        uses: actions/upload-artifact@330a01c490aca151604b8cf639adc76d48f6c5d4 # version: v5.0.0
        with:
          name: artifacts
          path: |-
            _out
            !_out/etcd
            !_out/secondary-storage/**
          retention-days: "5"
      - name: save-integration-test-artifacts
        if: always()
        uses: actions/upload-artifact@330a01c490aca151604b8cf639adc76d48f6c5d4 # version: v5.0.0
        with:
          name: integration-test
          path: ${{ github.workspace }}/integration-test
          retention-days: "5"
      - name: coverage
        uses: codecov/codecov-action@5a1091511ad55cbe89839c7260b706298ca349f7 # version: v5.5.1
        with:
          files: _out/coverage-emulator.txt,_out/coverage-integration.txt
          flags: integration-test
          token: ${{ secrets.CODECOV_TOKEN }}
        timeout-minutes: 3
  lint:
    runs-on:
      group: generic
    if: github.event_name == 'pull_request'
    needs:
      - default
    steps:
      - name: gather-system-info
        id: system-info
        uses: kenchan0130/actions-system-info@59699597e84e80085a750998045983daa49274c4 # version: v1.4.0
        continue-on-error: true
      - name: print-system-info
        run: |
          MEMORY_GB=$((${{ steps.system-info.outputs.totalmem }}/1024/1024/1024))

          OUTPUTS=(
            "CPU Core: ${{ steps.system-info.outputs.cpu-core }}"
            "CPU Model: ${{ steps.system-info.outputs.cpu-model }}"
            "Hostname: ${{ steps.system-info.outputs.hostname }}"
            "NodeName: ${NODE_NAME}"
            "Kernel release: ${{ steps.system-info.outputs.kernel-release }}"
            "Kernel version: ${{ steps.system-info.outputs.kernel-version }}"
            "Name: ${{ steps.system-info.outputs.name }}"
            "Platform: ${{ steps.system-info.outputs.platform }}"
            "Release: ${{ steps.system-info.outputs.release }}"
            "Total memory: ${MEMORY_GB} GB"
          )

          for OUTPUT in "${OUTPUTS[@]}";do
            echo "${OUTPUT}"
          done
        continue-on-error: true
      - name: checkout
        uses: actions/checkout@8e8c483db84b4bee98b60c0593521ed34d9990e8 # version: v6.0.1
      - name: Unshallow
        run: |
          git fetch --prune --unshallow
      - name: Set up Docker Buildx
        id: setup-buildx
        uses: docker/setup-buildx-action@e468171a9de216ec08956ac3ada2f0791b6bd435 # version: v3.11.1
        with:
          driver: remote
          endpoint: tcp://buildkit-amd64.ci.svc.cluster.local:1234
        timeout-minutes: 10
      - name: Mask secrets
        run: |
          echo "$(sops -d .secrets.yaml | yq -e '.secrets | to_entries[] | "::add-mask::" + .value')"
      - name: Set secrets for job
        run: |
          sops -d .secrets.yaml | yq -e '.secrets | to_entries[] | .key + "=" + .value' >> "$GITHUB_ENV"
      - name: lint
        run: |
          make lint
  unit-tests:
    runs-on:
      group: generic
    if: github.event_name == 'pull_request'
    needs:
      - default
    steps:
      - name: gather-system-info
        id: system-info
        uses: kenchan0130/actions-system-info@59699597e84e80085a750998045983daa49274c4 # version: v1.4.0
        continue-on-error: true
      - name: print-system-info
        run: |
          MEMORY_GB=$((${{ steps.system-info.outputs.totalmem }}/1024/1024/1024))

          OUTPUTS=(
            "CPU Core: ${{ steps.system-info.outputs.cpu-core }}"
            "CPU Model: ${{ steps.system-info.outputs.cpu-model }}"
            "Hostname: ${{ steps.system-info.outputs.hostname }}"
            "NodeName: ${NODE_NAME}"
            "Kernel release: ${{ steps.system-info.outputs.kernel-release }}"
            "Kernel version: ${{ steps.system-info.outputs.kernel-version }}"
            "Name: ${{ steps.system-info.outputs.name }}"
            "Platform: ${{ steps.system-info.outputs.platform }}"
            "Release: ${{ steps.system-info.outputs.release }}"
            "Total memory: ${MEMORY_GB} GB"
          )

          for OUTPUT in "${OUTPUTS[@]}";do
            echo "${OUTPUT}"
          done
        continue-on-error: true
      - name: checkout
        uses: actions/checkout@8e8c483db84b4bee98b60c0593521ed34d9990e8 # version: v6.0.1
      - name: Unshallow
        run: |
          git fetch --prune --unshallow
      - name: Set up Docker Buildx
        id: setup-buildx
        uses: docker/setup-buildx-action@e468171a9de216ec08956ac3ada2f0791b6bd435 # version: v3.11.1
        with:
          driver: remote
          endpoint: tcp://buildkit-amd64.ci.svc.cluster.local:1234
        timeout-minutes: 10
      - name: Mask secrets
        run: |
          echo "$(sops -d .secrets.yaml | yq -e '.secrets | to_entries[] | "::add-mask::" + .value')"
      - name: Set secrets for job
        run: |
          sops -d .secrets.yaml | yq -e '.secrets | to_entries[] | .key + "=" + .value' >> "$GITHUB_ENV"
      - name: unit-tests-frontend
        run: |
          make unit-tests-frontend
      - name: unit-tests-client
        run: |
          make unit-tests-client
      - name: unit-tests-client-race
        run: |
          make unit-tests-client-race
      - name: unit-tests
        run: |
          make unit-tests
      - name: unit-tests-race
        run: |
          make unit-tests-race
      - name: coverage
        uses: codecov/codecov-action@5a1091511ad55cbe89839c7260b706298ca349f7 # version: v5.5.1
        with:
          files: _out/coverage-unit-tests-client.txt,_out/coverage-unit-tests.txt
          flags: unit-tests
          token: ${{ secrets.CODECOV_TOKEN }}
        timeout-minutes: 3<|MERGE_RESOLUTION|>--- conflicted
+++ resolved
@@ -131,37 +131,6 @@
           PUSH: "true"
         run: |
           make image-omni IMAGE_TAG=latest
-      - name: omnictl
-        run: |
-          make omnictl
-      - name: integration-test
-        run: |
-          make integration-test
-      - name: Login to registry
-        if: github.event_name != 'pull_request'
-        uses: docker/login-action@5e57cd118135c172c3672efd75eb46360885c0ef # version: v3.6.0
-        with:
-          password: ${{ secrets.GITHUB_TOKEN }}
-          registry: ghcr.io
-          username: ${{ github.repository_owner }}
-      - name: image-omni-integration-test
-        run: |
-          make image-omni-integration-test
-      - name: push-omni-integration-test
-        if: github.event_name != 'pull_request'
-        env:
-          PUSH: "true"
-        run: |
-          make image-omni-integration-test
-      - name: push-omni-integration-test-latest
-        if: github.event_name != 'pull_request' && github.ref == 'refs/heads/main'
-        env:
-          PUSH: "true"
-        run: |
-<<<<<<< HEAD
-          make image-omni-integration-test IMAGE_TAG=latest
-=======
-          make image-omni IMAGE_TAG=latest
       - name: Check if tag is stable
         id: check-stable-tag
         run: |
@@ -178,54 +147,31 @@
       - name: omnictl
         run: |
           make omnictl
-      - name: run-integration-test
-        if: github.event_name == 'pull_request'
-        env:
-          INTEGRATION_RUN_E2E_TEST: "true"
-          INTEGRATION_TEST_ARGS: --test.run CleanState/|Auth/|DefaultCluster/|CLICommands/
-          RUN_TALEMU_TESTS: "true"
-          TALEMU_TEST_ARGS: --test.run ImmediateClusterDestruction/|EncryptedCluster/|SinglenodeCluster/|ScaleUpAndDown/|ScaleUpAndDownMachineClassBasedMachineSets/|TalosUpgrades/|KubernetesUpgrades/|MaintenanceDowngrade/|ClusterTemplate/|ScaleUpAndDownAutoProvisionMachineSets/
-          WITH_DEBUG: "true"
-        run: |
-          sudo -E make run-integration-test
-      - name: Retrieve PR labels
-        id: retrieve-pr-labels
-        uses: actions/github-script@v7
-        with:
-          retries: "3"
-          script: |
-            if (context.eventName != "pull_request") { return "[]" }
-
-            const resp = await github.rest.issues.get({
-                issue_number: context.issue.number,
-                owner: context.repo.owner,
-                repo: context.repo.repo,
-            })
-
-            return resp.data.labels.map(label => label.name)
-      - name: Generate executable list
-        run: |
-          find _out -type f -executable > _out/executable-artifacts
-      - name: save-artifacts
-        uses: actions/upload-artifact@v4
-        with:
-          name: artifacts
-          path: |-
-            _out
-            !_out/etcd
-            !_out/secondary-storage/**
-          retention-days: "5"
-      - name: save-talos-logs-artifacts
-        if: always()
-        uses: actions/upload-artifact@v4
-        with:
-          name: talos-logs
-          path: |-
-            ~/.talos/clusters/**/*.log
-            !~/.talos/clusters/**/swtpm.log
-            /tmp/test-logs
-          retention-days: "5"
->>>>>>> f3ffef58
+      - name: integration-test
+        run: |
+          make integration-test
+      - name: Login to registry
+        if: github.event_name != 'pull_request'
+        uses: docker/login-action@5e57cd118135c172c3672efd75eb46360885c0ef # version: v3.6.0
+        with:
+          password: ${{ secrets.GITHUB_TOKEN }}
+          registry: ghcr.io
+          username: ${{ github.repository_owner }}
+      - name: image-omni-integration-test
+        run: |
+          make image-omni-integration-test
+      - name: push-omni-integration-test
+        if: github.event_name != 'pull_request'
+        env:
+          PUSH: "true"
+        run: |
+          make image-omni-integration-test
+      - name: push-omni-integration-test-latest
+        if: github.event_name != 'pull_request' && github.ref == 'refs/heads/main'
+        env:
+          PUSH: "true"
+        run: |
+          make image-omni-integration-test IMAGE_TAG=latest
       - name: Generate Checksums
         if: startsWith(github.ref, 'refs/tags/')
         run: |
